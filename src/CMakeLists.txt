project (OSL)

# Release version of the library
set (OSL_LIBRARY_VERSION_MAJOR 1)
set (OSL_LIBRARY_VERSION_MINOR 3)
set (OSL_LIBRARY_VERSION_PATCH 0)

# Version of the OSO file format and instruction set
set (OSO_FILE_VERSION_MAJOR 1)
set (OSO_FILE_VERSION_MINOR 0)

set (BUILDSTATIC OFF CACHE BOOL "Build static library instead of shared")
set (LINKSTATIC OFF CACHE BOOL "Link with static external libraries when possible")


cmake_minimum_required (VERSION 2.6)
if (NOT CMAKE_VERSION VERSION_LESS 2.8.4)
    cmake_policy (SET CMP0017 NEW)
endif ()
set (CMAKE_ALLOW_LOOSE_LOOP_CONSTRUCTS TRUE)
message (STATUS "Project source dir = ${PROJECT_SOURCE_DIR}")
message (STATUS "Project build dir = ${CMAKE_BINARY_DIR}")

if (${PROJECT_SOURCE_DIR} STREQUAL ${CMAKE_BINARY_DIR})
    message (FATAL_ERROR "Not allowed to run in-source build!")
endif ()

if (NOT CMAKE_BUILD_TYPE)
    set (CMAKE_BUILD_TYPE "Release")
endif ()
if (CMAKE_BUILD_TYPE STREQUAL "Debug")
    add_definitions ("-DDEBUG=1")
    set (DEBUGMODE ON)
endif ()


# Figure out which compiler we're using
if (CMAKE_COMPILER_IS_GNUCC)
    execute_process (COMMAND ${CMAKE_C_COMPILER} -dumpversion
                     OUTPUT_VARIABLE GCC_VERSION
                     OUTPUT_STRIP_TRAILING_WHITESPACE)
    message (STATUS "Using gcc ${GCC_VERSION} as the compiler")
endif ()
if (NOT CMAKE_COMPILER_IS_CLANG)
    string (REGEX MATCH clang CMAKE_COMPILER_IS_CLANG ${CMAKE_CXX_COMPILER})
    if (CMAKE_COMPILER_IS_CLANG)
        set (CMAKE_COMPILER_IS_CLANG 1)
        message (STATUS "Using clang as the compiler")
    endif ()
endif ()

## turn on more detailed warnings and consider warnings as errors
if (NOT MSVC)
<<<<<<< HEAD
    # XXX No -Werror, it fails under linux!
=======
    # XXX -Werror will fail on linux at least!
#    add_definitions ("-Wall -Werror")
>>>>>>> 1be8cacf
    add_definitions ("-Wall")
endif ()

## disable RTTI
## NOTE(ckulla): LLVM builds without RTTI by default so beware
##   if you find the need to turn this on, as OSL classes
##   extending LLVM ones will cause linker errors (unless you
##   rebuild LLVM with rtti enabled)

if (NOT MSVC)
	set ( CMAKE_CXX_FLAGS "${CMAKE_CXX_FLAGS} -fno-rtti" )
else ()
	set ( CMAKE_CXX_FLAGS_DEBUG "/D_DEBUG /MTd /Zi /Ob0 /Od /RTC1 /GR-" )
	set ( CMAKE_CXX_FLAGS_MINSIZEREL     "/MT /O1 /Ob1 /D NDEBUG /GR-" )
	set ( CMAKE_CXX_FLAGS_RELEASE        "/MT /O2 /Ob2 /D NDEBUG /GR-" )
	set ( CMAKE_CXX_FLAGS_RELWITHDEBINFO "/MT /Zi /O2 /Ob1 /D NDEBUG /GR-" )
endif()

# For gcc < 4.3, Boost needs some extra help detecting that we've
# disabled RTTI.
if (CMAKE_COMPILER_IS_GNUCC AND GCC_VERSION VERSION_LESS 4.3)
    add_definitions ("-DBOOST_NO_RTTI")
    add_definitions ("-DBOOST_NO_TYPEID")
endif ()

if (CMAKE_COMPILER_IS_CLANG OR CMAKE_COMPILER_IS_GNUCC)
    # CMake doesn't automatically know what do do with
    # include_directories(SYSTEM...) when using clang or gcc.
    set (CMAKE_INCLUDE_SYSTEM_FLAG_CXX "-isystem ")
endif ()

if (CMAKE_COMPILER_IS_CLANG)
    # disable warning about unused command line arguments
    add_definitions ("-Qunused-arguments -Wno-unknown-pragmas")
endif ()

if (CMAKE_COMPILER_IS_CLANG OR CMAKE_COMPILER_IS_GNUCC)
    if (HIDE_SYMBOLS AND NOT DEBUGMODE)
        # Turn default symbol visibility to hidden
        set (VISIBILITY_COMMAND "-fvisibility=hidden")
        add_definitions (${VISIBILITY_COMMAND})
    endif ()
    if (LLVM_STATIC AND ${CMAKE_SYSTEM_NAME} STREQUAL "Linux" AND NOT DEBUGMODE)
        # Linux: When linking against LLVM statically, we can also hide
        # all its symbols to prevent clashes if OSL is linked against an
        # app that also embeds LLVM.
        set (VISIBILITY_MAP_COMMAND "-Wl,--version-script=${PROJECT_SOURCE_DIR}/liboslexec/liboslexec.map")
    endif ()
endif ()

set (USE_TBB ON CACHE BOOL "Use TBB if needed")
if (WIN32)
    set (USE_BOOST_WAVE ON CACHE BOOL "Use Boost Wave as preprocessor")
else ()
    set (USE_BOOST_WAVE OFF CACHE BOOL "Use Boost Wave as preprocessor")
endif ()
set (HIDE_SYMBOLS OFF CACHE BOOL "Hide symbols not in the public API")

if (LLVM_NAMESPACE)
    add_definitions ("-DLLVM_NAMESPACE=${LLVM_NAMESPACE}")
endif ()

if (EXTRA_CPP_DEFINITIONS)
    add_definitions ("${EXTRA_CPP_DEFINITIONS}")
endif()


set (CMAKE_MODULE_PATH
     "${PROJECT_SOURCE_DIR}/cmake/modules"
     "${PROJECT_SOURCE_DIR}/cmake")

include (util_macros)
include (platform)
include (oiio)
include (externalpackages)
include (flexbison)
include_directories (
      ${CMAKE_SOURCE_DIR}/include
      ${CMAKE_BINARY_DIR}/include
      ${OPENIMAGEIO_INCLUDES} ${TBB_INCLUDES}
  )


include_directories ("include")

if (OSL_NAMESPACE)
    add_definitions ("-DOSL_NAMESPACE=${OSL_NAMESPACE}")
endif ()

# use, i.e. don't skip the full RPATH for the build tree
set (CMAKE_SKIP_BUILD_RPATH  FALSE)
# when building, don't use the install RPATH already
# (but later on when installing)
set (CMAKE_BUILD_WITH_INSTALL_RPATH FALSE) 
# the RPATH to be used when installing
set (CMAKE_INSTALL_RPATH "${CMAKE_INSTALL_PREFIX}/lib")
# add the automatically determined parts of the RPATH
# which point to directories outside the build tree to the install RPATH
set (CMAKE_INSTALL_RPATH_USE_LINK_PATH TRUE)

message (STATUS "CMAKE_INSTALL_RPATH = ${CMAKE_INSTALL_RPATH}")


###########################################################################
if (MSVC)
    add_definitions (-D_CRT_SECURE_NO_DEPRECATE)
    add_definitions (-D_CRT_SECURE_NO_WARNINGS)
    add_definitions (-D_CRT_NONSTDC_NO_WARNINGS)
    add_definitions (-D_SCL_SECURE_NO_WARNINGS)
endif (MSVC)


# We want CTest for testing
# N.B. This needs to be added before any of the subdirectories, or
# their add_test commands will not register.
include (CTest)


# Tell CMake to process the sub-directories
add_subdirectory (liboslcomp)
add_subdirectory (liboslquery)
add_subdirectory (liboslexec)

add_subdirectory (oslc)
add_subdirectory (oslinfo)
add_subdirectory (shaders)

if (BUILD_TESTING)
    add_subdirectory (testshade)
    add_subdirectory (testrender)
endif ()

add_subdirectory (include)
add_subdirectory (doc)



#########################################################################
# Testing

if (BUILD_TESTING)
    # Make a copy of the testsuite into the build area
    if (DEFINED CMAKE_VERSION AND NOT CMAKE_VERSION VERSION_LESS 2.8)
        file (COPY ${PROJECT_SOURCE_DIR}/../testsuite
              DESTINATION ${CMAKE_BINARY_DIR})
    endif()

    macro ( TESTSUITE )
        parse_arguments (_ats "LABEL" "" ${ARGN})
        # If there was a FOUNDVAR param specified and that variable name is
        # not defined, mark the test as broken.
        if (_ats_FOUNDVAR AND NOT ${_ats_FOUNDVAR})
            set (_ats_LABEL "broken")
        endif ()
        # Add the tests if all is well.
        foreach (_testname ${_ats_DEFAULT_ARGS})
            set (_testdir "${CMAKE_BINARY_DIR}/testsuite/${_testname}")
            if (_ats_LABEL MATCHES "broken")
                set (_testname "${_testname}-broken")
            endif ()
            set (_runtest python ${CMAKE_BINARY_DIR}/testsuite/runtest.py
                                 ${_testdir} ${_extra_test_args})
            if (MSVC_IDE)
                set (_runtest ${_runtest} --devenv-config $<CONFIGURATION>
                                          --solution-path "${CMAKE_BINARY_DIR}" )
            endif ()

            message (STATUS "TEST ${_testname}: ${CMAKE_BINARY_DIR}/testsuite/runtest.py ${_testdir} ${_extra_test_args}")

            # Run the test unoptimized
            if (NOT _testname MATCHES "^render")
              set (_env TESTSHADE_OPT=0 OPENIMAGEIOHOME=${OPENIMAGEIOHOME})
              add_test ( NAME ${_testname}
                         COMMAND env ${_env} ${_runtest} )
            endif ()
            # Run the same test again with aggressive -O2 runtime
            # optimization, triggered by setting TESTSHADE_OPT env variable
            set (_env TESTSHADE_OPT=2 OPENIMAGEIOHOME=${OPENIMAGEIOHOME})
            add_test ( NAME ${_testname}.opt
                       COMMAND env ${_env} ${_runtest} )
        endforeach ()
    endmacro ()

    # List all the individual testsuite tests here, except those that need
    # special installed tests.
    #TESTSUITE ( oslc-empty )
    TESTSUITE ( arithmetic array array-derivs array-range
                blackbody blendmath breakcont bug-locallifetime
                cellnoise closure color comparison
                component-range const-array-params debugnan
                derivs derivs-muldiv-clobber error-dupes exponential
                function-earlyreturn function-simple function-outputelem
                geomath getsymbol-nonheap gettextureinfo hyperb
                ieee_fp if incdec initops intbits
                layers layers-Ciassign layers-lazy
                logic loop matrix message miscmath missing-shader
                noise noise-cell
                noise-gabor noise-gabor2d-filter noise-gabor3d-filter
                noise-perlin noise-uperlin
                pnoise pnoise-cell pnoise-gabor pnoise-perlin pnoise-uperlin
                oslc-err-noreturn oslc-err-paramdefault
                raytype render-background render-bumptest render-cornell render-furnace-diffuse
                render-microfacet render-oren-nayar render-veachmis render-ward
                shortcircuit spline splineinverse string 
                struct struct-array struct-array-mixture
                struct-err struct-layers struct-with-array 
                struct-within-struct ternary
                texture-alpha texture-blur texture-field3d
                texture-firstchannel texture-interp texture-simple
                texture-smallderivs texture-swirl
                texture-width texture-withderivs texture-wrap
                transform transformc trig typecast vecctr vector
                wavelength_color xml )
endif ()



#########################################################################
# Packaging
set (CPACK_PACKAGE_VERSION_MAJOR ${OSL_LIBRARY_VERSION_MAJOR})
set (CPACK_PACKAGE_VERSION_MINOR ${OSL_LIBRARY_VERSION_MINOR})
set (CPACK_PACKAGE_VERSION_PATCH ${OSL_LIBRARY_VERSION_PATCH})
# "Vendor" is only used in copyright notices, so we use the same thing that
# the rest of the copyright notices say.
set (CPACK_PACKAGE_VENDOR "Sony Pictures Imageworks")
set (CPACK_PACKAGE_DESCRIPTION_SUMMARY "OpenShadingLanguage is...")
set (CPACK_PACKAGE_DESCRIPTION_FILE "${PROJECT_SOURCE_DIR}/doc/Description.txt")
set (CPACK_PACKAGE_FILE_NAME OSL-${OSL_LIBRARY_VERSION_MAJOR}.${OSL_LIBRARY_VERSION_MINOR}.${OSL_LIBRARY_VERSION_PATCH}-${platform})
#set (CPACK_PACKAGE_INSTALL_DIRECTORY ${PROJECT_SOURCE_DIR}/..)
exec_program ("cmake -E copy ${PROJECT_SOURCE_DIR}/../LICENSE ${CMAKE_BINARY_DIR}/License.txt")
set (CPACK_RESOURCE_FILE_LICENSE "${CMAKE_BINARY_DIR}/License.txt")
exec_program ("cmake -E copy ${PROJECT_SOURCE_DIR}/../README ${CMAKE_BINARY_DIR}/Readme.txt")
set (CPACK_RESOURCE_FILE_README "${CMAKE_BINARY_DIR}/Readme.txt")
set (CPACK_RESOURCE_FILE_WELCOME "${PROJECT_SOURCE_DIR}/doc/Welcome.txt")
#set (CPACK_PACKAGE_EXECUTABLES I'm not sure what this is for)
#set (CPACK_STRIP_FILES Do we need this?)
if (${CMAKE_SYSTEM_NAME} STREQUAL "Linux")
    set (CPACK_GENERATOR "TGZ;STGZ;RPM;DEB")
    set (CPACK_SOURCE_GENERATOR "TGZ")
endif ()
if (APPLE)
    set (CPACK_GENERATOR "TGZ;STGZ;PackageMaker")
    set (CPACK_SOURCE_GENERATOR "TGZ")
endif ()
set (CPACK_SOURCE_PACKAGE_FILE_NAME OSL-${OSL_LIBRARY_VERSION_MAJOR}.${OSL_LIBRARY_VERSION_MINOR}.${OSL_LIBRARY_VERSION_PATCH}-source)
#set (CPACK_SOURCE_STRIP_FILES ...FIXME...)
set (CPACK_SOURCE_IGNORE_FILES ".*~")
include (CPack)<|MERGE_RESOLUTION|>--- conflicted
+++ resolved
@@ -51,12 +51,8 @@
 
 ## turn on more detailed warnings and consider warnings as errors
 if (NOT MSVC)
-<<<<<<< HEAD
     # XXX No -Werror, it fails under linux!
-=======
-    # XXX -Werror will fail on linux at least!
 #    add_definitions ("-Wall -Werror")
->>>>>>> 1be8cacf
     add_definitions ("-Wall")
 endif ()
 
